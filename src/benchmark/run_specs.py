--- conflicted
+++ resolved
@@ -14,11 +14,7 @@
 from .metric import MetricSpec
 from .runner import RunSpec
 from .scenario import ScenarioSpec
-<<<<<<< HEAD
-=======
-from .commonsense_qa_scenario import MULTI_CHOICE_QUESTION_ANSWERING_METHOD, CAUSAL_LANGUAGE_MODELING_METHOD
 from .raft_scenario import get_raft_instructions
->>>>>>> 6c4a0729
 
 
 def get_scenario_spec1() -> ScenarioSpec:
@@ -496,7 +492,6 @@
     )
 
 
-<<<<<<< HEAD
 def get_disinformation_spec(capability: str = "reiteration") -> RunSpec:
     scenario = ScenarioSpec(
         class_name="benchmark.disinformation_scenario.DisinformationScenario", args={"capability": capability}
@@ -540,7 +535,8 @@
             f"Please choose one of 'reiteration' or 'wedging'."
         )
     return RunSpec(name=f"disinfo:type={capability}", scenario=scenario, adapter_spec=adapter_spec, metrics=metrics)
-=======
+
+
 def get_narrativeqa_spec() -> RunSpec:
     scenario = ScenarioSpec(class_name="benchmark.narrativeqa_scenario.NarrativeQAScenario", args=dict())
 
@@ -563,5 +559,4 @@
         scenario=scenario,
         adapter_spec=adapter_spec,
         metrics=get_basic_metrics({"names": ["f1_score", "rouge-l", "bleu_1", "bleu_4"]}),
-    )
->>>>>>> 6c4a0729
+    )