--- conflicted
+++ resolved
@@ -1089,11 +1089,8 @@
     "code": get_code_spec,
     "empatheticdialogues": get_empatheticdialogues_spec,
     "dyck_language": get_dyck_language_spec,
-<<<<<<< HEAD
     "legal_support": get_legal_support_spec,
-=======
     "ice": get_ice_spec,
->>>>>>> 629bc3a7
 }
 
 
